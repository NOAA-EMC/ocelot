--- conflicted
+++ resolved
@@ -14,10 +14,7 @@
 script_dir = os.path.dirname(os.path.abspath(__file__))
 MAP_PATH = os.path.join(script_dir, 'bufr_surface_obs.yaml')
 
-<<<<<<< HEAD
-=======
 
->>>>>>> b71aa634
 class PressureObsBuilder(ObsBuilder):
     def __init__(self):
         super().__init__(MAP_PATH, log_name=os.path.basename(__file__))
