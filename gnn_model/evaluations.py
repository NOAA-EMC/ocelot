import os
import numpy as np
import pandas as pd
import cartopy.crs as ccrs
import matplotlib.pyplot as plt
from matplotlib.colors import TwoSlopeNorm

# ----------------- helpers -----------------
TINY_THRESH = {
    "airTemperature": 2.0,  # °C
    "dewPointTemperature": 2.0,  # °C
    "relativeHumidity": 5.0,  # percentage points
    "wind_u": 1.0,  # m/s
    "wind_v": 1.0,  # m/s
    "airPressure": 5.0,  # hPa
}

# features that should default to ABS error when error_metric="auto"
AUTO_ABS = {"airTemperature", "dewPointTemperature", "relativeHumidity", "wind_u", "wind_v"}

CALM_WIND_THRESHOLD = 2.0  # m/s


def _robust_sym_limits(x, q=99.0):
    """Return symmetric limits [-m, m] using the qth percentile of |x|."""
    if x.size == 0 or not np.isfinite(x).any():
        return -1.0, 1.0
    m = float(np.nanpercentile(np.abs(x), q))
    if not np.isfinite(m) or m == 0:
        m = float(np.nanmax(np.abs(x))) if np.isfinite(x).any() else 1.0
    if m == 0:
        m = 1.0
    return -m, m


def plot_ocelot_target_diff(
    instrument_name: str,
    epoch: int,
    batch_idx: int,
    num_channels: int = 1,
    data_dir: str = "val_csv",
    units: str | None = None,  # e.g., "K" for ATMS/AMSU-A
    robust_q: float = 99.0,  # robust clipping for Difference panel
    point_size: int = 7,
    projection=ccrs.PlateCarree(),  # try ccrs.Robinson() or ccrs.Mollweide() to match your sample look
):
    """
    Make a 3-panel figure: OCELOT (prediction), Target (truth), Difference (pred - true),
    and annotate RMSE on the Difference panel.
    """
    filepath = f"{data_dir}/val_{instrument_name}_target_epoch{epoch}_batch{batch_idx}_step0.csv"
    try:
        df = pd.read_csv(filepath)
        print(f"\n--- OCELOT/Target/Difference for {instrument_name} from {filepath} ---")
    except FileNotFoundError:
        print(f"\nWarning: Could not find data file {filepath}. Skipping.")
        return

    feats = _discover_features(df, num_channels)

    for fname in feats:
        true_col = f"true_{fname}"
        pred_col = f"pred_{fname}"
        needed = [true_col, pred_col, "lon", "lat"]
        if not all(c in df.columns for c in needed):
            print(f"Warning: Missing columns for '{fname}'. Skipping.")
            continue

        # valid rows - include mask checking for QC-failed observations
        t = _np(df[true_col])
        p = _np(df[pred_col])
        lon = _np(df["lon"])
        lat = _np(df["lat"])

        # Start with basic finite checks
        valid = np.isfinite(t) & np.isfinite(p) & np.isfinite(lon) & np.isfinite(lat)

        # Check for mask columns (QC validity masks)
        mask_col = f"mask_{fname}"
        if mask_col in df.columns:
            mask = df[mask_col].fillna(False).astype(bool).to_numpy()
            valid &= mask
            print(f"  Using QC mask for {fname}: {mask.sum()}/{len(mask)} valid observations")

        # Additional checks for surface observations to exclude extreme/sentinel values
        if instrument_name == "surface_obs":
            # Exclude obvious sentinel/fill values that might have passed through
            if fname == "airTemperature":
                valid &= (t >= -80) & (t <= 60) & (p >= -80) & (p <= 60)
            elif fname == "airPressure":
                valid &= (t >= 300) & (t <= 1200) & (p >= 300) & (p <= 1200)
            elif fname == "dewPointTemperature":
                valid &= (t >= -100) & (t <= 40) & (p >= -100) & (p <= 40)
            elif fname == "relativeHumidity":
                valid &= (t >= 0) & (t <= 100) & (p >= 0) & (p <= 100)
            elif fname in ["wind_u", "wind_v"]:
                valid &= (np.abs(t) <= 75) & (np.abs(p) <= 75)

        if not np.any(valid):
            print(f"Info: No valid rows for '{fname}' after QC filtering. Skipping.")
            continue

        # Apply validity filter and report filtering stats
        total_obs = len(t)
        valid_obs = valid.sum()
        filtered_obs = total_obs - valid_obs
        print(f"  {fname}: {valid_obs}/{total_obs} observations retained ({filtered_obs} filtered by QC)")

        t, p, lon, lat = t[valid], p[valid], lon[valid], lat[valid]
        diff = p - t
        rmse = float(np.sqrt(np.nanmean((diff) ** 2)))

        # shared value limits for the first two panels
        vmin = float(np.nanmin([t.min(), p.min()]))
        vmax = float(np.nanmax([t.max(), p.max()]))

        # symmetric robust limits for Difference
        dmin, dmax = _robust_sym_limits(diff, q=robust_q)
        diff_norm = TwoSlopeNorm(vmin=dmin, vcenter=0.0, vmax=dmax)

        # --- make figure ---
        fig, axes = plt.subplots(1, 3, figsize=(20, 5), subplot_kw={"projection": projection}, sharey=True)

        # Titles above each panel (matching your sample)
        panel_titles = ["OCELOT", "Target", "Difference"]
        for ax, ttl in zip(axes, panel_titles):
            ax.set_title(ttl, fontsize=14)

        # Suptitle with context
        fig.suptitle(f"{instrument_name} • {fname} • Epoch {epoch}", fontsize=16, y=1.02)

        # OCELOT (prediction)
        sc0 = axes[0].scatter(lon, lat, c=p, s=point_size, cmap="turbo", vmin=vmin, vmax=vmax, transform=ccrs.PlateCarree())
        cb0 = fig.colorbar(sc0, ax=axes[0], orientation="vertical", pad=0.02)
        cb0.set_label(f"Value{f' ({units})' if units else ''}")

        # Target (truth)
        sc1 = axes[1].scatter(lon, lat, c=t, s=point_size, cmap="turbo", vmin=vmin, vmax=vmax, transform=ccrs.PlateCarree())
        cb1 = fig.colorbar(sc1, ax=axes[1], orientation="vertical", pad=0.02)
        cb1.set_label(f"Value{f' ({units})' if units else ''}")

        # Difference (pred - true) with symmetric limits
        sc2 = axes[2].scatter(lon, lat, c=diff, s=point_size, cmap="bwr", norm=diff_norm, transform=ccrs.PlateCarree())
        cb2 = fig.colorbar(sc2, ax=axes[2], orientation="vertical", pad=0.02)
        cb2.set_label(f"Pred − True{f' ({units})' if units else ''}")

        # RMSE badge
        rmse_text = f"RMSE = {rmse:.2f}{f' {units}' if units else ''}"
        axes[2].text(
            0.02,
            0.98,
            rmse_text,
            transform=axes[2].transAxes,
            ha="left",
            va="top",
            bbox=dict(boxstyle="round,pad=0.25", facecolor="white", alpha=0.8, linewidth=0),
        )

        # Geo styling
        for ax in axes:
            ax.set_global()
            _add_land_boundaries(ax)
            ax.set_xlabel("Longitude")
        axes[0].set_ylabel("Latitude")

        plt.tight_layout()
        safe_fname = str(fname).replace(" ", "_")
        out_png = f"val_csv/{instrument_name}_OCELOT_Target_Diff_{safe_fname}_epoch_{epoch}.png"
        plt.savefig(out_png, dpi=150, bbox_inches="tight")
        plt.close()
        print(f"  -> Saved plot: {out_png}")


def _discover_features(df: pd.DataFrame, num_channels: int):
    pred_cols = [c for c in df.columns if c.startswith("pred_")]
    feats = [c[len("pred_"):] for c in pred_cols]
    return feats if feats else [f"ch{i}" for i in range(1, num_channels + 1)]


def _np(x):  # numeric vector
    return pd.to_numeric(x, errors="coerce").to_numpy()


def _smape(p, t, eps=1e-6):
    return 200.0 * np.abs(p - t) / (np.abs(p) + np.abs(t) + eps)


def _shortest_arc_deg(a, b):
    """Absolute shortest angular difference in degrees in [0, 180]."""
    return np.abs(((a - b + 180.0) % 360.0) - 180.0)


def _print_sanity(name, t, p, tiny=None):
    ae = np.abs(p - t)
    sp_all = _smape(p, t)
    med_ae = float(np.nanmedian(ae))
    p95_ae = float(np.nanpercentile(ae, 95))
    med_sp = float(np.nanmedian(sp_all))
    p95_sp = float(np.nanpercentile(sp_all, 95))
    dropped = 0
    if tiny is not None:
        mask_rel = np.abs(t) >= tiny
        dropped = int((~mask_rel).sum())
        if mask_rel.any():
            sp = sp_all[mask_rel]
            med_sp = float(np.nanmedian(sp))
            p95_sp = float(np.nanpercentile(sp, 95))
    print(
        f"{name:20s} | N={t.size:6d} | AbsErr med/95%={med_ae:6.2f}/{p95_ae:6.2f} "
        f"| sMAPE% med/95%={med_sp:6.1f}/{p95_sp:6.1f} | dropped<tiny={dropped}"
    )


def _add_land_boundaries(ax):
    import cartopy.feature as cfeature

    ax.add_feature(cfeature.COASTLINE, linewidth=0.5, alpha=0.8)
    ax.add_feature(cfeature.BORDERS, linewidth=0.3, alpha=0.6)


def _make_axes_triple(title):
    fig, axes = plt.subplots(1, 3, figsize=(20, 6), subplot_kw={"projection": ccrs.PlateCarree()}, sharey=True)
    fig.suptitle(title, fontsize=16)
    return fig, axes


# ----------------- plotting -----------------
def plot_instrument_maps(
    instrument_name: str,
    epoch: int,
    batch_idx: int,
    num_channels: int = 1,
    data_dir: str = "val_csv",
    error_metric: str = "auto",  # "auto" | "absolute" | "percent" | "smape"
    drop_small_truth: bool = True,  # for percent/sMAPE
):
    """
    Load prediction CSV and generate maps for each feature with robust errors.
    """
    filepath = f"{data_dir}/val_{instrument_name}_target_epoch{epoch}_batch{batch_idx}_step0.csv"
    try:
        df = pd.read_csv(filepath)
        print(f"\n--- Processing {instrument_name} from {filepath} ---")
    except FileNotFoundError:
        print(f"\nWarning: Could not find data file {filepath}. Skipping.")
        return

    feats = _discover_features(df, num_channels)

    for fname in feats:
        true_col = f"true_{fname}"
        pred_col = f"pred_{fname}"
        mask_col = f"mask_{fname}"
        needed = [true_col, pred_col, "lon", "lat"]
        if not all(col in df.columns for col in needed):
            print(f"Warning: Missing columns for '{fname}'. Skipping.")
            continue

        # validity mask
        valid = np.ones(len(df), dtype=bool)
        if mask_col in df.columns:
            valid &= df[mask_col].fillna(False).astype(bool).to_numpy()
        t = _np(df[true_col])
        p = _np(df[pred_col])
        lon = _np(df["lon"])
        lat = _np(df["lat"])
        valid &= np.isfinite(t) & np.isfinite(p) & np.isfinite(lon) & np.isfinite(lat)

        # resolve metric
        metric = "absolute" if (error_metric == "auto" and fname in AUTO_ABS) else ("smape" if (error_metric == "auto") else error_metric)

        # drop tiny truth for relative metrics
        tiny = TINY_THRESH.get(fname, 0.0)
        if drop_small_truth and metric in ("percent", "smape"):
            valid &= np.abs(t) >= tiny

        if not np.any(valid):
            print(f"Info: No valid rows for '{fname}'. Skipping.")
            continue

        t, p, lon, lat = t[valid], p[valid], lon[valid], lat[valid]

        # sanity to console
        _print_sanity(fname, t, p, tiny if drop_small_truth else None)

        # shared color limits for true/pred
        vmin = float(np.nanmin([t.min(), p.min()]))
        vmax = float(np.nanmax([t.max(), p.max()]))

        fig, axes = _make_axes_triple(f"Instrument: {instrument_name} • {fname} • Epoch: {epoch}")

        # Ground Truth
        sc1 = axes[0].scatter(lon, lat, c=t, cmap="jet", s=7, vmin=vmin, vmax=vmax, transform=ccrs.PlateCarree())
        fig.colorbar(sc1, ax=axes[0], orientation="horizontal", pad=0.1).set_label("Value")
        axes[0].set_title("Ground Truth")

        # Prediction
        sc2 = axes[1].scatter(lon, lat, c=p, cmap="jet", s=7, vmin=vmin, vmax=vmax, transform=ccrs.PlateCarree())
        fig.colorbar(sc2, ax=axes[1], orientation="horizontal", pad=0.1).set_label("Value")
        axes[1].set_title("Prediction")

        # Error panel
        if metric == "absolute":
            err = np.abs(p - t)
            lo, hi = np.nanpercentile(err, [1, 99])
            err = np.clip(err, lo, hi)
            label, cmap, norm = "Abs Error", "jet", None
        elif metric == "percent":
            denom = np.clip(np.abs(t), 1e-6, None)
            err = 100.0 * (p - t) / denom
            err = np.clip(err, -200, 200)
            m = float(np.nanmax(np.abs(err))) if np.isfinite(err).any() else 1.0
            label, cmap, norm = "% Error", "bwr", TwoSlopeNorm(vmin=-m, vcenter=0.0, vmax=m)
        else:  # smape
            err = _smape(p, t)
            lo, hi = np.nanpercentile(err, [1, 99])
            err = np.clip(err, lo, hi)
            label, cmap, norm = "sMAPE (%)", "jet", None

        sc3 = axes[2].scatter(lon, lat, c=err, cmap=cmap, norm=norm, s=7, transform=ccrs.PlateCarree())
        fig.colorbar(sc3, ax=axes[2], orientation="horizontal", pad=0.1).set_label(label)
        axes[2].set_title(label)

        for ax in axes:
            ax.set_xlabel("Longitude")
            _add_land_boundaries(ax)
            ax.set_global()
        axes[0].set_ylabel("Latitude")

        safe_fname = str(fname).replace(" ", "_")
        out_png = f"val_csv/{instrument_name}_map_{safe_fname}_epoch_{epoch}_{metric}.png"
        plt.tight_layout(rect=[0, 0.03, 1, 0.95])
        plt.savefig(out_png, dpi=150)
        plt.close()
        print(f"  -> Saved plot: {out_png}")

    # -------- optional vector wind diagnostics --------
    cols_needed = {"true_wind_u", "true_wind_v", "pred_wind_u", "pred_wind_v", "lon", "lat"}
    if cols_needed.issubset(df.columns):
        tu = _np(df["true_wind_u"])
        tv = _np(df["true_wind_v"])
        pu = _np(df["pred_wind_u"])
        pv = _np(df["pred_wind_v"])
        lon_all = _np(df["lon"])
        lat_all = _np(df["lat"])

        valid = np.isfinite(tu) & np.isfinite(tv) & np.isfinite(pu) & np.isfinite(pv) & np.isfinite(lon_all) & np.isfinite(lat_all)
        tu, tv, pu, pv = tu[valid], tv[valid], pu[valid], pv[valid]
        lon_all, lat_all = lon_all[valid], lat_all[valid]

        ts = np.hypot(tu, tv)
        ps = np.hypot(pu, pv)
        # meteorological direction in deg [0,360)
        tdir = (np.degrees(np.arctan2(-tu, -tv)) + 360.0) % 360.0
        pdir = (np.degrees(np.arctan2(-pu, -pv)) + 360.0) % 360.0
        ang = _shortest_arc_deg(pdir, tdir)
        se = np.abs(ps - ts)

        # mask calm winds for direction
        calm = ts < CALM_WIND_THRESHOLD
        tdir_c = tdir.copy()
        pdir_c = pdir.copy()
        ang_c = ang.copy()
        tdir_c[calm] = np.nan
        pdir_c[calm] = np.nan
        ang_c[calm] = np.nan

        # ---------- wind speed triple (ALL valid points) ----------
        vmin = float(np.nanmin([ts.min(), ps.min()]))
        vmax = float(np.nanmax([ts.max(), ps.max()]))

        fig, axes = _make_axes_triple(f"Instrument: {instrument_name} • wind_speed • Epoch: {epoch}")

        sc1 = axes[0].scatter(lon_all, lat_all, c=ts, cmap="jet", s=7, vmin=vmin, vmax=vmax, transform=ccrs.PlateCarree())
        fig.colorbar(sc1, ax=axes[0], orientation="horizontal", pad=0.1).set_label("Value")
        axes[0].set_title("Ground Truth")

        sc2 = axes[1].scatter(lon_all, lat_all, c=ps, cmap="jet", s=7, vmin=vmin, vmax=vmax, transform=ccrs.PlateCarree())
        fig.colorbar(sc2, ax=axes[1], orientation="horizontal", pad=0.1).set_label("Value")
        axes[1].set_title("Prediction")

        lo, hi = np.nanpercentile(se, [1, 99])
        sc3 = axes[2].scatter(lon_all, lat_all, c=np.clip(se, lo, hi), cmap="jet", s=7, transform=ccrs.PlateCarree())
        fig.colorbar(sc3, ax=axes[2], orientation="horizontal", pad=0.1).set_label("Abs Error (m/s)")
        axes[2].set_title("Abs Error (m/s)")

        for ax in axes:
            ax.set_xlabel("Longitude")
            _add_land_boundaries(ax)
            ax.set_global()
        axes[0].set_ylabel("Latitude")

        plt.tight_layout(rect=[0, 0.03, 1, 0.95])
        out_png = f"val_csv/{instrument_name}_map_wind_speed_epoch_{epoch}.png"
        plt.savefig(out_png, dpi=150)
        plt.close()
        print(f"  -> Saved plot: {out_png}")

        # ---------- wind direction triple (subset to non-calm) ----------
        keep = ~np.isnan(ang_c)
        if keep.any():
            lon_dir, lat_dir = lon_all[keep], lat_all[keep]
            tdir_plot, pdir_plot, ang_plot = tdir_c[keep], pdir_c[keep], ang_c[keep]

            vmin = float(np.nanmin([tdir_plot.min(), pdir_plot.min()]))
            vmax = float(np.nanmax([tdir_plot.max(), pdir_plot.max()]))

            fig, axes = _make_axes_triple(f"Instrument: {instrument_name} • wind_direction • Epoch: {epoch}")

            sc1 = axes[0].scatter(lon_dir, lat_dir, c=tdir_plot, cmap="jet", s=7, vmin=vmin, vmax=vmax, transform=ccrs.PlateCarree())
            fig.colorbar(sc1, ax=axes[0], orientation="horizontal", pad=0.1).set_label("Value")
            axes[0].set_title("Ground Truth")

            sc2 = axes[1].scatter(lon_dir, lat_dir, c=pdir_plot, cmap="jet", s=7, vmin=vmin, vmax=vmax, transform=ccrs.PlateCarree())
            fig.colorbar(sc2, ax=axes[1], orientation="horizontal", pad=0.1).set_label("Value")
            axes[1].set_title("Prediction")

            lo, hi = np.nanpercentile(ang_plot, [1, 99])
            sc3 = axes[2].scatter(lon_dir, lat_dir, c=np.clip(ang_plot, lo, hi), cmap="jet", s=7, transform=ccrs.PlateCarree())
            fig.colorbar(sc3, ax=axes[2], orientation="horizontal", pad=0.1).set_label("Abs Error (deg)")
            axes[2].set_title("Abs Error (deg)")

            for ax in axes:
                ax.set_xlabel("Longitude")
                _add_land_boundaries(ax)
                ax.set_global()
            axes[0].set_ylabel("Latitude")

            plt.tight_layout(rect=[0, 0.03, 1, 0.95])
            out_png = f"val_csv/{instrument_name}_map_wind_direction_epoch_{epoch}.png"
            plt.savefig(out_png, dpi=150)
            plt.close()
            print(f"  -> Saved plot: {out_png}")


# ----------------- main -----------------
if __name__ == "__main__":
<<<<<<< HEAD
    EPOCH_TO_PLOT = 50
=======
    EPOCH_TO_PLOT = 199
>>>>>>> 133c9340
    BATCH_IDX_TO_PLOT = 0
    DATA_DIR = "val_csv"

    # add the OCELOT | Target | Difference + RMSE figures
    plot_ocelot_target_diff("surface_obs", EPOCH_TO_PLOT, BATCH_IDX_TO_PLOT, num_channels=6, data_dir=DATA_DIR)
    plot_ocelot_target_diff("snow_cover", EPOCH_TO_PLOT, BATCH_IDX_TO_PLOT, num_channels=2, data_dir=DATA_DIR)
    plot_ocelot_target_diff("radiosonde", EPOCH_TO_PLOT, BATCH_IDX_TO_PLOT, num_channels=5, data_dir=DATA_DIR)

    # brightness temperature instruments (add units to annotate RMSE like your sample)
    plot_ocelot_target_diff("atms", EPOCH_TO_PLOT, BATCH_IDX_TO_PLOT, num_channels=22, data_dir=DATA_DIR, units="K")
    plot_ocelot_target_diff("amsua", EPOCH_TO_PLOT, BATCH_IDX_TO_PLOT, num_channels=15, data_dir=DATA_DIR, units="K")

    # AVHRR reflectance/albedo: omit units or add as needed
    plot_ocelot_target_diff("avhrr", EPOCH_TO_PLOT, BATCH_IDX_TO_PLOT, num_channels=3, data_dir=DATA_DIR)

    # Surface obs: ABS for thermo/u/v, sMAPE for pressure
    plot_instrument_maps(
        "surface_obs",
        EPOCH_TO_PLOT,
        BATCH_IDX_TO_PLOT,
        num_channels=6,
        data_dir=DATA_DIR,
        error_metric="auto",  # ABS for most, sMAPE for pressure
        drop_small_truth=True,
    )

    plot_instrument_maps(
        "radiosonde",
        EPOCH_TO_PLOT,
        BATCH_IDX_TO_PLOT,
        num_channels=5,
        data_dir=DATA_DIR,
        error_metric="auto",  # ABS for most, sMAPE for pressure
        drop_small_truth=True,
    )

    plot_instrument_maps(
        "snow_cover",
        EPOCH_TO_PLOT,
        BATCH_IDX_TO_PLOT,
        num_channels=2,
        data_dir=DATA_DIR,
        error_metric="auto",
        drop_small_truth=True,
    )

    plot_instrument_maps(
        "avhrr",
        EPOCH_TO_PLOT,
        BATCH_IDX_TO_PLOT,
        num_channels=3,
        data_dir=DATA_DIR,
        error_metric="percent",
        drop_small_truth=False,
    )

    plot_instrument_maps(
        "atms",
        EPOCH_TO_PLOT,
        BATCH_IDX_TO_PLOT,
        num_channels=22,
        data_dir=DATA_DIR,
        error_metric="percent",
        drop_small_truth=False,
    )

    plot_instrument_maps(
        "amsua",
        EPOCH_TO_PLOT,
        BATCH_IDX_TO_PLOT,
        num_channels=15,
        data_dir=DATA_DIR,
        error_metric="percent",
        drop_small_truth=False,
    )<|MERGE_RESOLUTION|>--- conflicted
+++ resolved
@@ -435,11 +435,7 @@
 
 # ----------------- main -----------------
 if __name__ == "__main__":
-<<<<<<< HEAD
-    EPOCH_TO_PLOT = 50
-=======
     EPOCH_TO_PLOT = 199
->>>>>>> 133c9340
     BATCH_IDX_TO_PLOT = 0
     DATA_DIR = "val_csv"
 
