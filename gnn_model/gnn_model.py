--- conflicted
+++ resolved
@@ -30,19 +30,14 @@
             weighted aggregation to produce target predictions.
     """
 
-<<<<<<< HEAD
-    def __init__(self, input_dim, hidden_dim, output_dim, num_instruments, num_layers=16, lr=1e-4):
-=======
     def __init__(self, input_dim, hidden_dim, output_dim, num_layers=16, lr=1e-4, instrument_weights=None, channel_weights=None, verbose=False):
->>>>>>> ecd32ea7
         """
         Initializes the GNNLightning model with an encoder, processor, and decoder.
 
         Parameters:
-        input_dim (int): Number of input features per observation node (including instrument IDs).
+        input_dim (int): Number of input features per observation node (before encoding).
         hidden_dim (int): Size of the hidden representation used in all layers.
         output_dim (int): Number of features to predict at each target node.
-        num_instruments (int): Number of unique instruments in the dataset.
         num_layers (int, optional): Number of GATConv layers in the processor block (default: 16).
         lr (float, optional): Learning rate for the optimizer (default: 1e-4).
         """
@@ -50,9 +45,6 @@
         self.verbose = verbose
         self.save_hyperparameters()
         self.lr = lr
-<<<<<<< HEAD
-        self.num_instruments = num_instruments
-=======
         self.instrument_weights = instrument_weights or {}
         self.channel_weights = channel_weights or {}
         self.channel_masks = {}
@@ -60,12 +52,10 @@
             weights_tensor = torch.tensor(weights)
             mask = weights_tensor > 0
             self.channel_masks[int(inst_id)] = mask
->>>>>>> ecd32ea7
-
-        # Encoder: Maps flattened data nodes to hidden nodes
-        # Input includes features and instrument IDs
+
+        # Encoder: Maps data nodes to hidden nodes
         self.encoder_mlp = nn.Sequential(
-            nn.Linear(input_dim + 1, hidden_dim),  # +1 for edge distance
+            nn.Linear(input_dim + 1, hidden_dim),
             nn.LayerNorm(hidden_dim),
             nn.ReLU(),
             nn.Dropout(0.1),
@@ -74,26 +64,13 @@
             nn.ReLU(),
         )
 
-<<<<<<< HEAD
-        # Processor: Message passing between mesh nodes
-        # Uses the same hidden dimension for all nodes
-        self.processor_layers = nn.ModuleList(
-            [GATConv(hidden_dim, hidden_dim) for _ in range(num_layers)]
-        )
-=======
         # Processor: Message passing layers (Hidden ↔ Hidden)
         self.processor_layers = nn.ModuleList([GATConv(hidden_dim, hidden_dim, add_self_loops=True, bias=True) for _ in range(num_layers)])
->>>>>>> ecd32ea7
-
-        # Decoder: Maps hidden nodes to target predictions
-        # Separate decoders for temperature and salinity
+
+        # Decoder: Maps hidden nodes back to target nodes
         self.decoder_mlp = nn.Sequential(
-<<<<<<< HEAD
-            nn.Linear(hidden_dim + 1, hidden_dim),  # +1 for edge distance
-=======
             nn.Linear(hidden_dim + 1, hidden_dim),
             nn.LayerNorm(hidden_dim),
->>>>>>> ecd32ea7
             nn.ReLU(),
             nn.Dropout(0.1),  # Add dropout for regularization
             nn.Linear(hidden_dim, hidden_dim),
@@ -103,16 +80,12 @@
             nn.Linear(hidden_dim, output_dim),
         )
 
-<<<<<<< HEAD
-        # Loss function
-=======
         # Optional: Initialize processor layer biases to small values
         for layer in self.processor_layers:
             if hasattr(layer, "bias") and layer.bias is not None:
                 torch.nn.init.constant_(layer.bias, 0.1)
 
         # Define loss function
->>>>>>> ecd32ea7
         self.loss_fn = nn.MSELoss()
 
         # Automatically decide whether to use ocelot_loss based on weight config
@@ -152,7 +125,6 @@
                     self.debug(f"[DEBUG] Param {name} mean: {param.data.mean():.4f}, std: {param.data.std():.4f}")
                     self.debug(f"[DEBUG] Param {name} requires_grad: {param.requires_grad}")
 
-        # Get flattened input features (includes instrument IDs)
         x = data.x
         edge_feats = data.edge_attr_encoder.unsqueeze(1)  # Shape [E, 1]
 
@@ -171,63 +143,8 @@
         edge_index_decoder = data.edge_index_decoder
 
         # === Encoding: obs → mesh ===
-        # Extract source and target indices for encoder edges
         src_encoder = edge_index_encoder[0]
         tgt_encoder = edge_index_encoder[1]
-<<<<<<< HEAD
-        
-        # Get observation features at source nodes
-        obs_feats = x[src_encoder]  # Already includes instrument IDs
-        
-        # Add edge distance features
-        edge_feats = data.edge_attr_encoder.unsqueeze(1)  # Shape [E, 1]
-        encoder_input = torch.cat([obs_feats, edge_feats], dim=1)
-
-        # Encode observations into hidden space
-        encoded = self.encoder_mlp(encoder_input)
-        mesh_feats = scatter_mean(encoded, tgt_encoder, dim=0, dim_size=data.num_mesh_nodes)
-
-        # === Processing: mesh ↔ mesh ===
-        # Apply graph attention layers for message passing
-        hidden = mesh_feats
-        for layer in self.processor_layers:
-            hidden = layer(hidden, edge_index_processor)
-            hidden = F.relu(hidden)
-        # === Processing: mesh ↔ mesh ===
-        # Process layers in pairs for memory efficiency with checkpointing
-        assert len(self.processor_layers) % 2 == 0, "Number of processor layers must be even."
-        hidden.requires_grad_(True)
-
-        for i in range(0, len(self.processor_layers), 2):
-            layer1 = self.processor_layers[i]
-            layer2 = self.processor_layers[i + 1]
-
-            def processor_block(x, edge_index):
-                x = layer1(x, edge_index)
-                x = F.relu(x)
-                x = layer2(x, edge_index)
-                return F.relu(x)
-
-            hidden = checkpoint(processor_block, hidden, edge_index_processor)
-
-        if self.trainer.is_global_zero:
-            print("[After Processing]", torch.cuda.memory_allocated() / 1e9, "GB")
-
-        # === Decoding: mesh → target ===
-        # Extract source mesh nodes and target nodes
-        src_decoder = edge_index_decoder[0]
-        tgt_decoder = edge_index_decoder[1]
-        
-        # Get hidden features at source mesh nodes
-        mesh_hidden = hidden[src_decoder]
-        
-        # Add edge distance features for decoding
-        edge_feats_decoder = data.edge_attr_decoder.unsqueeze(1)  # Shape [E, 1]
-        decoder_input = torch.cat([mesh_hidden, edge_feats_decoder], dim=1)
-
-        # Decode to target predictions
-        decoded = self.decoder_mlp(decoder_input)
-=======
 
         used_obs = src_encoder.unique()
         self.debug(f"[DEBUG] Number of obs connected to mesh: {used_obs.shape[0]} / {x.shape[0]}")
@@ -368,17 +285,10 @@
             self.debug(f"[DEBUG] x_hidden.requires_grad AFTER processor: {x_hidden.requires_grad}")
             self.debug(f"[DEBUG] x_hidden.grad_fn AFTER processor: {x_hidden.grad_fn}")
             self.debug(f"[DEBUG] x_hidden.grad is None AFTER processor: {x_hidden.grad is None}")
->>>>>>> ecd32ea7
-
-        # === Aggregation: mesh → target ===
-        # Use inverse distance weighted aggregation
-        edge_weights = 1.0 / (data.edge_attr_decoder + 1e-6)
-        weighted_preds = decoded * edge_weights.unsqueeze(1)
-        
-        # Sum weighted predictions and normalize
-        x_out = scatter_add(weighted_preds, tgt_decoder, dim=0)
-        weight_sum = scatter_add(edge_weights, tgt_decoder, dim=0).unsqueeze(1)
-        x_out = x_out / weight_sum  # [num_targets, output_dim]
+
+        # === Decoder: Hidden → Target ===
+        src_decoder = edge_index_decoder[0]  # mesh node indices
+        tgt_decoder = edge_index_decoder[1]  # target node indices
 
         # Sanity check: mesh ↔ mesh overlap
         used_by_decoder = src_decoder.unique()
@@ -457,47 +367,29 @@
         return x_out
 
     def training_step(self, batch, batch_idx):
-<<<<<<< HEAD
-        # === Step 1: Enable anomaly detection and monitor memory
-=======
         # === Enable anomaly detection (only once, for debugging backward passes)
->>>>>>> ecd32ea7
         if torch.cuda.is_available():
             torch.autograd.set_detect_anomaly(True)
+            # Prints how much GPU memory is being used before you run the forward pass.
             gpu_id = torch.cuda.current_device()
             allocated = torch.cuda.memory_allocated(gpu_id) / 1024**3
             print(f"[GPU {gpu_id}] Step {batch_idx} - Memory allocated: {allocated:.2f} GB")
 
-<<<<<<< HEAD
-        # === Step 2: Run forward pass with flattened data
-        y_pred = self(batch)
-=======
         # === Run forward pass (predict outputs from input batch)
->>>>>>> ecd32ea7
         y_true = batch.y
         x_out, loss_probe = self(batch)
         y_pred = x_out
 
-<<<<<<< HEAD
-        # === Step 3: Verify predictions
-        # Check shape compatibility
-        assert y_pred.shape == y_true.shape, (
-            f"Shape mismatch - Predictions: {y_pred.shape}, Targets: {y_true.shape}"
-        )
-=======
         # === Sanity checks (shape match and NaN checks)
         assert y_pred.shape == y_true.shape, f"Mismatch: {y_pred.shape} vs {y_true.shape}"
->>>>>>> ecd32ea7
-
-        # Log shapes for debugging
+
         rank = self.trainer.global_rank if hasattr(self.trainer, "global_rank") else 0
-        print(f"[Rank {rank}] Target shape: {y_true.shape}, Prediction shape: {y_pred.shape}")
-
-        # Check for NaN values
-        if torch.isnan(y_pred).any() or torch.isnan(y_true).any():
-            print(f"NaNs detected in batch {batch_idx} on rank {self.trainer.global_rank}")
-            print(f"Predictions - Min: {y_pred.min()}, Max: {y_pred.max()}")
-            print(f"Targets - Min: {y_true.min()}, Max: {y_true.max()}")
+        print(f"[Rank {rank}] y shape: {y_true.shape}, pred shape: {y_pred.shape}")
+
+        if torch.isnan(y_pred).any() or torch.isnan(batch.y).any():
+            print(f"NaNs detected at batch {batch_idx} on rank {self.trainer.global_rank}")
+            print(f"y_pred min: {y_pred.min()}, max: {y_pred.max()}")
+            print(f"y_true min: {batch.y.min()}, max: {batch.y.max()}")
 
         # === Compute loss and log it
         if self.use_ocelot_loss:
@@ -548,7 +440,6 @@
         return loss
 
     def validation_step(self, batch, batch_idx):
-        # Forward pass with flattened data
         y_pred = self(batch)
         y_true = batch.y
         # Choose appropriate loss
@@ -559,9 +450,6 @@
 
         self.log("val_loss", loss, prog_bar=True, sync_dist=True, on_epoch=True)
 
-<<<<<<< HEAD
-        # Unnormalize predictions and targets
-=======
         if self.trainer.is_global_zero and batch_idx == 0:
             print(f"[VAL] Epoch {self.current_epoch} - val_loss: {loss.item():.6f}")
         instrument_ids = batch.instrument_ids
@@ -598,7 +486,6 @@
                 plt.savefig(f"hist_norm_ytrue_ypred_ch_{i+1}_epoch{self.current_epoch}.png")
                 plt.close()
         # Unnormalize
->>>>>>> ecd32ea7
         min_vals = batch.target_scaler_min.to(self.device)
         max_vals = batch.target_scaler_max.to(self.device)
         if self.trainer.is_global_zero and batch_idx == 0:
@@ -608,45 +495,32 @@
         y_pred_unnorm = self.unnormalize(y_pred, min_vals, max_vals)
         y_true_unnorm = self.unnormalize(y_true, min_vals, max_vals)
 
-        # Calculate metrics for each target variable
+        # Metrics
         rmse = torch.sqrt(F.mse_loss(y_pred_unnorm, y_true_unnorm, reduction="none")).mean(dim=0)
         mae = F.l1_loss(y_pred_unnorm, y_true_unnorm, reduction="none").mean(dim=0)
         bias = (y_pred_unnorm - y_true_unnorm).mean(dim=0)
-
-        # Log metrics per target variable
         for i in range(rmse.shape[0]):
             self.log(f"val_rmse_ch_{i+1}", rmse[i].item(), sync_dist=True, on_epoch=True)
             self.log(f"val_mae_ch_{i+1}", mae[i].item(), on_epoch=True, sync_dist=True)
             self.log(f"val_bias_ch_{i+1}", bias[i].item(), on_epoch=True, sync_dist=True)
 
-<<<<<<< HEAD
-        # Save predictions for visualization (once per epoch)
-        if self.trainer.is_global_zero and not hasattr(self, "_saved_csv"):
-=======
         # Save CSV for visual inspection
         if self.trainer.is_global_zero and not hasattr(self, f"_saved_csv_epoch_{self.current_epoch}"):
             setattr(self, f"_saved_csv_epoch_{self.current_epoch}", True)
->>>>>>> ecd32ea7
             import pandas as pd
 
-            # Create DataFrame with geographical coordinates and predictions
             df = pd.DataFrame(
                 {
                     "lat_deg": batch.target_lat_deg.cpu().numpy(),
                     "lon_deg": batch.target_lon_deg.cpu().numpy(),
-                    **{f"true_bt_{i+1}": y_true_unnorm[:, i].cpu().numpy() for i in range(y_true_unnorm.shape[1])},
-                    **{f"pred_bt_{i+1}": y_pred_unnorm[:, i].cpu().numpy() for i in range(y_pred_unnorm.shape[1])},
+                    **{f"true_bt_{i+1}": y_true_unnorm[:, i].cpu().numpy() for i in range(22)},
+                    **{f"pred_bt_{i+1}": y_pred_unnorm[:, i].cpu().numpy() for i in range(22)},
                 }
             )
-<<<<<<< HEAD
-            df.to_csv(f"predictions_epoch{self.current_epoch}.csv", index=False)
-            self._saved_csv = True
-=======
             df.to_csv(f"bt_predictions_epoch{self.current_epoch}.csv", index=False)
         self.log("val_lr", self.trainer.optimizers[0].param_groups[0]["lr"], prog_bar=False)
         if self.trainer.is_global_zero and batch_idx == 0:
             print(f"[VAL] y_pred mean: {y_pred.mean().item():.6f}, std: {y_pred.std().item():.6f}")
->>>>>>> ecd32ea7
 
         # Cleanup
         del y_pred, y_true, y_pred_unnorm, y_true_unnorm, batch
