import hashlib
import numpy as np
import pandas as pd
import torch
from sklearn.preprocessing import StandardScaler
from timing_utils import timing_resource_decorator


def _subsample_by_mode(indices: np.ndarray, mode: str, stride: int, seed: int | None):
    """
    Return a subsampled, **sorted** view of `indices` according to `mode`.

    - mode == "stride": keep every `stride`th index
    - mode == "random": keep ~1/stride * len(indices) uniformly at random (no replacement)
    - mode == "none"  : keep all
    """
    idx = np.asarray(indices)
    n = idx.size
    if n == 0:
        return idx

    stride = max(1, int(stride))

    if mode == "none" or stride == 1:
        return np.sort(idx)

    if mode == "stride":
        return np.sort(idx[::stride])

    if mode == "random":
        # choose ceil(n/stride) to keep at least the intended fraction
        k = max(1, int(np.ceil(n / stride)))
        rng = np.random.default_rng(seed)
        take = rng.choice(n, size=k, replace=False)
        return np.sort(idx[take])

    raise ValueError(f"Unknown subsample mode: {mode!r}")


def _to_utc(ts) -> pd.Timestamp:
    """Return a UTC-aware Timestamp for strings or Timestamps."""
    t = pd.Timestamp(ts)
    return t.tz_localize("UTC") if t.tzinfo is None else t.tz_convert("UTC")


def _stable_seed(seed_base: int, bin_time: pd.Timestamp, obs_type: str, key: str, is_target: bool) -> int:
    """
    Make a stable, per-bin seed so runs are reproducible given the same inputs.
    Uses bin epoch seconds + obs_type + key + target/input flag.
    """
    ts_sec = int(_to_utc(bin_time).timestamp())
    payload = f"{seed_base}|{ts_sec}|{obs_type}|{key}|{int(is_target)}".encode()
    h = hashlib.blake2b(payload, digest_size=8).digest()
    return int(np.frombuffer(h, dtype=np.uint64)[0] % (2**32))


def _resolve_stride_mode(subs_cfg: dict, obs_type: str, inst_name: str, default_stride: int, default_mode: str) -> tuple[int, str]:
    """
    Resolve (stride, mode) for a given obs_type ('satellite'|'conventional') and instrument name.
    Supports legacy ints/strings and new per-instrument dicts with optional '_default'.
    """
    # stride
    stride_spec = subs_cfg.get(obs_type, default_stride)
    if isinstance(stride_spec, dict):
        stride = int(stride_spec.get(inst_name, stride_spec.get("_default", default_stride)))
    else:
        stride = int(stride_spec)

    # mode
    mode_cfg = subs_cfg.get("mode", {}) or {}
    mode_spec = mode_cfg.get(obs_type, default_mode)
    if isinstance(mode_spec, dict):
        mode = str(mode_spec.get(inst_name, mode_spec.get("_default", default_mode)))
    else:
        mode = str(mode_spec)

    return max(1, stride), mode


@timing_resource_decorator
def organize_bins_times(
    z_dict,
    start_date,
    end_date,
    observation_config,
    pipeline_cfg=None,
    window_size="12h",
    latent_step_hours=None,  # NEW PARAMETER
    verbose=False,
):
    """
    Bin definition: a bin consists of a pair of input and targets, each covers window_size.
    Organizes observation times into time bins and creates input-target pairs.

    Uses chunked scans to avoid loading entire arrays into memory.

    ## MODIFIED to support latent rollout (multiple target sub-windows).
    When latent_step_hours is provided, splits target window into sub-windows.
    """
    # --- normalize inputs to UTC-aware ---
    start_date = _to_utc(start_date)
    end_date = _to_utc(end_date)

    # normalize window unit (avoid pandas 'H' deprecation)
    window_size = window_size.lower()
    if not window_size.endswith("h"):
        raise ValueError("window_size must end with 'h' (e.g., '6h', '12h').")

    # subsampling config
    subs_cfg = (pipeline_cfg or {}).get("subsample", {}) or {}
    seed_base = int(subs_cfg.get("seed", 12345))

    # defaults if not specified (mode defaults to "random" for both)
    DEFAULTS = {
        "satellite": {"stride": 25, "mode": "random"},
        "conventional": {"stride": 20, "mode": "random"},
    }

    # START: LATENT ROLLOUT SETUP
    use_latent_rollout = latent_step_hours is not None
    if use_latent_rollout:
        target_hours = int(window_size[:-1])
        if target_hours % latent_step_hours != 0:
            raise ValueError(f"target_hours ({target_hours}) must be divisible by latent_step_hours ({latent_step_hours})")
        num_latent_steps = target_hours // latent_step_hours
        sub_window_freq = f"{latent_step_hours}h"
        if verbose:
            print(f"Latent rollout enabled: {num_latent_steps} steps of {latent_step_hours}h each.")
    else:
        num_latent_steps = 1
    # END: LATENT ROLLOUT SETUP

    t0 = int(start_date.timestamp())
    t1 = int(end_date.timestamp())

    data_summary = {}

    for obs_type in observation_config.keys():
        for key in observation_config[obs_type].keys():
            z = z_dict[obs_type][key]

            # --- Chunked scan to find candidate indices (time + optional sat filter) ---
            time_arr = z["time"]
            n_total = len(time_arr)
            chunk = getattr(time_arr, "chunks", (2_000_000,))[0]  # safe default if not chunked

            idx_parts = []
            if obs_type == "satellite":
                conf_sat_ids = np.asarray(observation_config[obs_type][key]["sat_ids"])
                for i0 in range(0, n_total, chunk):
                    i1 = min(i0 + chunk, n_total)
                    t = time_arr[i0:i1]
                    m_time = (t >= t0) & (t < t1)
                    if not m_time.any():
                        continue
                    sats = z["satelliteId"][i0:i1]
                    m = m_time & np.isin(sats, conf_sat_ids)
                    if m.any():
                        idx_parts.append(np.flatnonzero(m) + i0)
            else:
                for i0 in range(0, n_total, chunk):
                    i1 = min(i0 + chunk, n_total)
                    t = time_arr[i0:i1]
                    m_time = (t >= t0) & (t < t1)
                    if m_time.any():
                        idx_parts.append(np.flatnonzero(m_time) + i0)

            if not idx_parts:
                if verbose:
                    print(f"No observations for {obs_type}.{key} in {start_date} → {end_date}")
                continue

            idx_all = np.concatenate(idx_parts)

            # --- Sort by zar_time (or time) with minimal copies ---
            if "zar_time" in z:
                zar = z["zar_time"][idx_all]
            else:
                zar = time_arr[idx_all]
            order = np.argsort(zar, kind="stable")
            idx_all = idx_all[order]

            # --- Build window labels without a big DataFrame ---
            time_ts = pd.to_datetime(time_arr[idx_all], unit="s", utc=True)
            win = time_ts.floor(window_size)  # tz-aware

            # unique ordered windows + integer codes for each row's window
            uniq_win = pd.Index(win).unique().sort_values()
            codes = pd.Categorical(win, categories=uniq_win, ordered=True).codes

            n_bins = len(uniq_win) - 1
            if n_bins <= 0:
                if verbose:
                    print(f"Not enough windows to form input/target pairs for {obs_type}.{key}")
                continue

            # Resolve subsampling policy for this instrument
            if obs_type == "satellite":
                stride, mode = _resolve_stride_mode(subs_cfg, "satellite", key, DEFAULTS["satellite"]["stride"], DEFAULTS["satellite"]["mode"])
            else:
                stride, mode = _resolve_stride_mode(
                    subs_cfg, "conventional", key, DEFAULTS["conventional"]["stride"], DEFAULTS["conventional"]["mode"]
                )

            # --- Build bins; reproducible per-bin subsampling ---
            for bi in range(n_bins):  # exclude last window as target-only
                t_in = uniq_win[bi]

                m_in = codes == bi
                input_indices = idx_all[m_in]

                if use_latent_rollout:
                    # LATENT ROLLOUT: Split target window into sub-windows
                    t_target_start = uniq_win[bi + 1]

                    # Get all indices in the main target window
                    m_target_full = codes == (bi + 1)
                    idx_target_full = idx_all[m_target_full]
                    ts_target_full = time_ts[m_target_full]

                    # Generate the start/end times for each sub-window
                    target_sub_window_times = pd.date_range(start=t_target_start, periods=num_latent_steps + 1, freq=sub_window_freq)

                    target_indices_list = []

                    # Subsample input once
                    seed_in = _stable_seed(seed_base, t_in, obs_type, key, is_target=False)
                    input_indices = _subsample_by_mode(input_indices, mode, stride, seed_in)

                    # For each sub-window, filter and subsample
                    for step in range(num_latent_steps):
                        t_step_start, t_step_end = target_sub_window_times[step], target_sub_window_times[step+1]

                        m_step = (ts_target_full >= t_step_start) & (ts_target_full < t_step_end)
                        target_indices_step = idx_target_full[m_step]

                        seed_out = _stable_seed(seed_base, t_step_start, obs_type, key, is_target=True)
                        subsampled_indices = _subsample_by_mode(target_indices_step, mode, stride, seed_out)
                        target_indices_list.append(subsampled_indices)

                    if input_indices.size == 0 and all(t.size == 0 for t in target_indices_list):
                        continue

                    bin_name = f"bin{bi+1}"
                    data_summary.setdefault(bin_name, {}).setdefault(obs_type, {})[key] = {
                        "input_time": t_in,
                        "input_time_index": input_indices,
                        "target_times": list(target_sub_window_times[:-1]),  # List of timestamps
                        "target_time_indices": target_indices_list,         # List of index arrays
                        "num_latent_steps": num_latent_steps,
                        "is_latent_rollout": True,
                    }

                else:
                    # STANDARD ROLLOUT: Single target window (original behavior)
                    t_out = uniq_win[bi + 1]
                    m_out = codes == bi + 1
                    target_indices = idx_all[m_out]

                    # Per-bin stable seeds
                    seed_in = _stable_seed(seed_base, t_in, obs_type, key, is_target=False)
                    seed_out = _stable_seed(seed_base, t_out, obs_type, key, is_target=True)

                    # Apply subsampling
                    input_indices = _subsample_by_mode(input_indices, mode, stride, seed_in)
                    target_indices = _subsample_by_mode(target_indices, mode, stride, seed_out)

                    # Skip empty bin if both sides empty after subsampling
                    if input_indices.size == 0 and target_indices.size == 0:
                        continue

                    bin_name = f"bin{bi+1}"
                    data_summary.setdefault(bin_name, {}).setdefault(obs_type, {})[key] = {
                        "input_time": t_in,
                        "target_time": t_out,
                        "input_time_index": input_indices,
                        "target_time_index": target_indices,
                        "is_latent_rollout": False,
                    }

            if verbose:
                total_bins = sum(
                    1
                    for _ in range(n_bins)
                    if f"bin{_+1}" in data_summary and obs_type in data_summary[f"bin{_+1}"] and key in data_summary[f"bin{_+1}"][obs_type]
                )
                print(f"Created {total_bins} bins (pairs of input-target) for {obs_type}.{key}.")

    return data_summary


def _name2id(observation_config):
    order = []
    for obs_type in ("satellite", "conventional"):
        if obs_type in observation_config:
            order += sorted(observation_config[obs_type].keys())
    return {name: i for i, name in enumerate(order)}


# Helper that returns an empty (N,0) if there are no keys
def _stack_or_empty(arrs, keys, idx):
    if not keys:
        return np.empty((len(idx), 0), dtype=np.float32)
    return np.column_stack([arrs[k][idx] for k in keys]).astype(np.float32)


def _stats_from_cfg(feature_stats, inst_name, feat_keys):
    """Return (means, stds) for this instrument/feature order or (None, None) if missing."""
    if feature_stats is None or inst_name not in feature_stats:
        return None, None
    try:
        means = np.array([feature_stats[inst_name][k][0] for k in feat_keys], dtype=np.float32)
        stds = np.array([feature_stats[inst_name][k][1] for k in feat_keys], dtype=np.float32)
    except Exception:
        return None, None
    stds[(stds == 0) | ~np.isfinite(stds)] = 1.0
    means[~np.isfinite(means)] = 0.0
    return means, stds


@timing_resource_decorator
def extract_features(z_dict, data_summary, bin_name, observation_config, feature_stats=None):
    """
    Loads and normalizes features for each time bin.
    Adds per-channel masks for inputs and targets so features can be missing independently.
    Inputs: keep a row if ANY feature channel is valid; metadata can be missing (imputed later).
    Targets: require metadata row to be valid; features may be missing per-channel.

    ## MODIFIED to support latent rollout (multiple target windows).
    """
    print(f"\nProcessing {bin_name}...")
    for obs_type in list(data_summary[bin_name].keys()):
        for inst_name in list(data_summary[bin_name][obs_type].keys()):
            z = z_dict[obs_type][inst_name]
            data_summary_bin = data_summary[bin_name][obs_type][inst_name]

            input_idx = np.asarray(data_summary_bin["input_time_index"])

            # Detect if this is latent rollout or standard rollout
            is_latent_rollout = data_summary_bin.get("is_latent_rollout", False)

            if is_latent_rollout:
                target_indices_list = [np.asarray(ti) for ti in data_summary_bin["target_time_indices"]]
                num_latent_steps = data_summary_bin["num_latent_steps"]
            else:
                target_indices_list = [np.asarray(data_summary_bin["target_time_index"])]
                num_latent_steps = 1

            orig_in = input_idx.size
            orig_tg_sizes = [idx.size for idx in target_indices_list]

            if input_idx.size == 0 and all(idx.size == 0 for idx in target_indices_list):
                del data_summary[bin_name][obs_type][inst_name]
                continue

            # --- Level selection ---
            obs_cfg = observation_config[obs_type][inst_name]
            level_selection = obs_cfg.get('level_selection')
            if level_selection:
                if level_selection:
                    col = level_selection["filter_col"]
                    levels = np.asarray(level_selection["levels"])
                    if input_idx.size:
                        input_idx = input_idx[np.isin(z[col][input_idx], levels)]
                    if target_idx.size:
                        target_idx = target_idx[np.isin(z[col][target_idx], levels)]

            # --- Config & feature ordering ---
            qc_filters = obs_cfg.get("qc_filters") or obs_cfg.get("qc")
            feat_keys = observation_config[obs_type][inst_name]["features"]
            meta_keys = observation_config[obs_type][inst_name]["metadata"]
            feat_pos = {k: i for i, k in enumerate(feat_keys)}
            n_ch = len(feat_keys)

            # Per-channel validity masks (inputs + ALL targets)
            input_valid_ch = np.ones((input_idx.size, n_ch), dtype=bool)
            target_valid_ch_list = [np.ones((idx.size, n_ch), dtype=bool) for idx in target_indices_list]

            # Track aux QC to propagate to wind_u / wind_v
            ws_ok_in = wd_ok_in = None
            ws_ok_tg_list = [None] * num_latent_steps
            wd_ok_tg_list = [None] * num_latent_steps

            # -------------------- QC (per-channel; apply to input + ALL targets simultaneously) --------------------
            if qc_filters:
                print(f"Applying QC for {inst_name}...")
                for var, cfg in qc_filters.items():
                    rng = cfg.get("range") if isinstance(cfg, dict) else (cfg if isinstance(cfg, (list, tuple)) else None)
                    flag_col = cfg.get("qm_flag_col") if isinstance(cfg, dict) else None
                    keep = set(cfg.get("keep", [])) if isinstance(cfg, dict) else None
                    reject = set(cfg.get("reject", [])) if isinstance(cfg, dict) else None
                    pos = feat_pos.get(var, None)

                    # --- range QC ---
                    if rng is not None and var in z:
                        lo, hi = rng

                        # Apply to inputs
                        in_vals = z[var][input_idx]
                        if pos is not None:
                            input_valid_ch[:, pos] &= (in_vals >= lo) & (in_vals <= hi)
                        else:
                            # accumulate aux for u/v
                            if var == "windSpeed":
                                ws_ok_in = (in_vals >= lo) & (in_vals <= hi) if ws_ok_in is None else (ws_ok_in & ((in_vals >= lo) & (in_vals <= hi)))
                            if var == "windDirection":
                                wd_ok_in = (in_vals >= lo) & (in_vals <= hi) if wd_ok_in is None else (wd_ok_in & ((in_vals >= lo) & (in_vals <= hi)))

                        # Apply to ALL target windows
                        for step, target_idx in enumerate(target_indices_list):
                            if target_idx.size == 0:
                                continue
                            tg_vals = z[var][target_idx]
                            if pos is not None:
                                target_valid_ch_list[step][:, pos] &= (tg_vals >= lo) & (tg_vals <= hi)
                            else:
                                # accumulate aux for u/v
                                if var == "windSpeed":
                                    ws_ok_tg_list[step] = (tg_vals >= lo) & (tg_vals <= hi) if ws_ok_tg_list[step] is None else (
                                        ws_ok_tg_list[step] & ((tg_vals >= lo) & (tg_vals <= hi)))
                                if var == "windDirection":
                                    wd_ok_tg_list[step] = (tg_vals >= lo) & (tg_vals <= hi) if wd_ok_tg_list[step] is None else (
                                        wd_ok_tg_list[step] & ((tg_vals >= lo) & (tg_vals <= hi)))

                    # --- flag QC ---
                    if isinstance(cfg, dict) and flag_col and ("keep" in cfg) and (flag_col in z):
                        # Apply to inputs
                        in_flags = z[flag_col][input_idx]
                        keep_in = np.isin(in_flags, list(keep)) | (in_flags < 0)
                        if pos is not None:
                            input_valid_ch[:, pos] &= keep_in
                        else:
                            if var == "windSpeed":
                                ws_ok_in = keep_in if ws_ok_in is None else (ws_ok_in & keep_in)
                            if var == "windDirection":
                                wd_ok_in = keep_in if wd_ok_in is None else (wd_ok_in & keep_in)

<<<<<<< HEAD
                    # --- QM flags (reject-list) ---
                    if isinstance(cfg, dict) and flag_col and ("reject" in cfg) and (flag_col in z):
                        in_flags = z[flag_col][input_idx]
                        tg_flags = z[flag_col][target_idx]
                        keep_in = ~np.isin(in_flags, list(reject)) | (in_flags < 0)
                        keep_tg = ~np.isin(tg_flags, list(reject)) | (tg_flags < 0)

                        if pos is not None:
                            input_valid_ch[:, pos] &= keep_in
                            target_valid_ch[:, pos] &= keep_tg
                        else:
                            if var == "windSpeed":
                                ws_ok_in = keep_in if ws_ok_in is None else (ws_ok_in & keep_in)
                                ws_ok_tg = keep_tg if ws_ok_tg is None else (ws_ok_tg & keep_tg)
                            if var == "windDirection":
                                wd_ok_in = keep_in if wd_ok_in is None else (wd_ok_in & keep_in)
                                wd_ok_tg = keep_tg if wd_ok_tg is None else (wd_ok_tg & keep_tg)

                # propagate windSpeed/Direction QC to u/v channels
=======
                        # Apply to ALL target windows
                        for step, target_idx in enumerate(target_indices_list):
                            if target_idx.size == 0:
                                continue
                            tg_flags = z[flag_col][target_idx]
                            keep_tg = np.isin(tg_flags, list(keep)) | (tg_flags < 0)
                            if pos is not None:
                                target_valid_ch_list[step][:, pos] &= keep_tg
                            else:
                                if var == "windSpeed":
                                    ws_ok_tg_list[step] = keep_tg if ws_ok_tg_list[step] is None else (ws_ok_tg_list[step] & keep_tg)
                                if var == "windDirection":
                                    wd_ok_tg_list[step] = keep_tg if wd_ok_tg_list[step] is None else (wd_ok_tg_list[step] & keep_tg)

                # Wind component propagation
>>>>>>> 133c9340
                if ("wind_u" in feat_pos) and ("wind_v" in feat_pos):
                    # Apply to inputs
                    if (ws_ok_in is not None) or (wd_ok_in is not None):
                        cond_in = np.ones(input_idx.size, dtype=bool)
                        if ws_ok_in is not None:
                            cond_in &= ws_ok_in
                        if wd_ok_in is not None:
                            cond_in &= wd_ok_in
                        input_valid_ch[:, feat_pos["wind_u"]] &= cond_in
                        input_valid_ch[:, feat_pos["wind_v"]] &= cond_in

                    # Apply to ALL target windows
                    for step in range(num_latent_steps):
                        if target_indices_list[step].size == 0:
                            continue
                        if (ws_ok_tg_list[step] is not None) or (wd_ok_tg_list[step] is not None):
                            cond_tg = np.ones(target_indices_list[step].size, dtype=bool)
                            if ws_ok_tg_list[step] is not None:
                                cond_tg &= ws_ok_tg_list[step]
                            if wd_ok_tg_list[step] is not None:
                                cond_tg &= wd_ok_tg_list[step]
                            target_valid_ch_list[step][:, feat_pos["wind_u"]] &= cond_tg
                            target_valid_ch_list[step][:, feat_pos["wind_v"]] &= cond_tg

            # -------------------- Feature extraction (following original pattern) --------------------
            def _get_feature(arrs, name, idx):
                if name in arrs:
                    return arrs[name][idx]
                if name in ("wind_u", "wind_v") and ("windSpeed" in arrs and "windDirection" in arrs):
                    ws = arrs["windSpeed"][idx].astype(np.float32)
                    wd = arrs["windDirection"][idx].astype(np.float32)
                    wd_rad = wd if np.nanmax(wd) <= (2 * np.pi + 0.1) else wd * (np.pi / 180.0)
                    u = -ws * np.sin(wd_rad)
                    v = -ws * np.cos(wd_rad)
                    return u if name == "wind_u" else v
                raise KeyError(f"Requested feature '{name}' not found in Zarr and no fallback rule defined.")

            # Extract input features
            input_features_raw = np.column_stack([_get_feature(z, k, input_idx) for k in feat_keys]).astype(np.float32)
            input_metadata_raw = _stack_or_empty(z, meta_keys, input_idx)
            input_lat_raw = z["latitude"][input_idx]
            input_lon_raw = z["longitude"][input_idx]
            input_times_raw = z["time"][input_idx]

            # Extract ALL target features
            target_features_raw_list = []
            target_metadata_raw_list = []
            target_lat_raw_list = []
            target_lon_raw_list = []
            target_times_raw_list = []

            for target_idx in target_indices_list:
                if target_idx.size == 0:
                    target_features_raw_list.append(np.empty((0, n_ch), dtype=np.float32))
                    target_metadata_raw_list.append(np.empty((0, len(meta_keys)), dtype=np.float32))
                    target_lat_raw_list.append(np.array([], dtype=np.float32))
                    target_lon_raw_list.append(np.array([], dtype=np.float32))
                    target_times_raw_list.append(np.array([], dtype=np.float32))
                else:
                    target_features_raw_list.append(np.column_stack([_get_feature(z, k, target_idx) for k in feat_keys]).astype(np.float32))
                    target_metadata_raw_list.append(_stack_or_empty(z, meta_keys, target_idx))
                    target_lat_raw_list.append(z["latitude"][target_idx])
                    target_lon_raw_list.append(z["longitude"][target_idx])
                    target_times_raw_list.append(z["time"][target_idx])

            # Replace fill values with NaN
            FILL_VALUE = 3.402823e38
            input_features_raw[input_features_raw >= FILL_VALUE] = np.nan
            if input_metadata_raw.size:
                input_metadata_raw[input_metadata_raw >= FILL_VALUE] = np.nan

            for target_features_raw in target_features_raw_list:
                if target_features_raw.size:
                    target_features_raw[target_features_raw >= FILL_VALUE] = np.nan

            for target_metadata_raw in target_metadata_raw_list:
                if target_metadata_raw.size:
                    target_metadata_raw[target_metadata_raw >= FILL_VALUE] = np.nan

            # -------------------- EXTRA CROSS-VARIABLE QC (following original pattern) --------------------
            rel = obs_cfg.get("qc_relations") or {}

            def _es_hpa(Tc):
                # Magnus (over water); Tc in °C → hPa
                # Clip Tc first to prevent overflow in the calculation
                Tc_safe = np.clip(Tc, -100.0, 100.0)  # Reasonable temperature range in Celsius
                x = 17.67 * Tc_safe / (Tc_safe + 243.5)
                x = np.clip(x, -50.0, 50.0)   # keeps exp argument in a safe numeric range
                return 6.112 * np.exp(x)

            def _apply_relational_qc():
                # Apply to input + ALL targets
                for step in range(num_latent_steps):
                    target_features_raw = target_features_raw_list[step]
                    target_metadata_raw = target_metadata_raw_list[step]
                    target_valid_ch = target_valid_ch_list[step]

                    if target_features_raw.size == 0:
                        continue

                    # -- Td ≤ T (+0.5) and spread cap --
                    if rel.get("dewpoint_le_temp", False) and "airTemperature" in feat_pos and "dewPointTemperature" in feat_pos:
                        jT = feat_pos["airTemperature"]
                        jTd = feat_pos["dewPointTemperature"]
                        for arr, mask in ((input_features_raw, input_valid_ch), (target_features_raw, target_valid_ch)):
                            if arr.shape[0] == 0:
                                continue
                            T, Td = arr[:, jT], arr[:, jTd]
                            m = np.isfinite(T) & np.isfinite(Td)
                            bad_hi = m & (Td > T + 0.5)
                            bad_spread = m & ((T - Td) > float(rel.get("max_temp_dewpoint_spread", 60.0)))
                            bad = bad_hi | bad_spread
                            if np.any(bad):
                                mask[bad, jTd] = False

                    # -- RH vs Td consistency --
                    if (
                        np.isfinite(float(rel.get("rh_from_td_consistency_pct", np.nan))) and
                        "relativeHumidity" in feat_pos and
                        "airTemperature" in feat_pos and
                        "dewPointTemperature" in feat_pos
                    ):
                        jRH, jT, jTd = feat_pos["relativeHumidity"], feat_pos["airTemperature"], feat_pos["dewPointTemperature"]
                        for arr, mask in ((input_features_raw, input_valid_ch), (target_features_raw, target_valid_ch)):
                            if arr.shape[0] == 0:
                                continue
                            RH, T, Td = arr[:, jRH], arr[:, jT], arr[:, jTd]
                            m = np.isfinite(RH) & np.isfinite(T) & np.isfinite(Td)
                            if not m.any():
                                continue
                            RH_star = 100.0 * (_es_hpa(Td[m]) / _es_hpa(T[m]))
                            bad = np.zeros(RH.shape, dtype=bool)
                            bad[m] = np.abs(RH[m] - RH_star) > float(rel.get("rh_from_td_consistency_pct"))
                            if np.any(bad):
                                mask[bad, jRH] = False

                    # -- Pressure vs height --
                    pvh = rel.get("pressure_vs_height") or {}
                    if pvh.get("enable", False) and "airPressure" in feat_pos and ("height" in meta_keys):
                        H, tol_hpa = float(pvh.get("scale_height_m", 8000.0)), float(pvh.get("tolerance_hpa", 100.0))
                        jP, jH = feat_pos["airPressure"], meta_keys.index("height")
                        for feat_arr, meta_arr, vmask in (
                            (input_features_raw, input_metadata_raw, input_valid_ch),
                            (target_features_raw, target_metadata_raw, target_valid_ch)
                        ):
                            if feat_arr.shape[0] == 0 or meta_arr.size == 0:
                                continue
                            z_h, p = meta_arr[:, jH], feat_arr[:, jP]
                            m = np.isfinite(p) & np.isfinite(z_h)
                            if m.any():
                                p_exp = 1013.25 * np.exp(-np.clip(z_h[m], -500.0, 9000.0) / H)
                                bad = np.zeros_like(p, dtype=bool)
                                bad[m] = np.abs(p[m] - p_exp) > tol_hpa
                                if np.any(bad):
                                    vmask[bad, jP] = False

            # Treat 9999 height as missing
            if "height" in meta_keys:
                j = meta_keys.index("height")
                if input_metadata_raw.size:
                    input_metadata_raw[:, j] = np.where(input_metadata_raw[:, j] >= 9999.0, np.nan, input_metadata_raw[:, j])
                for target_metadata_raw in target_metadata_raw_list:
                    if target_metadata_raw.size:
                        target_metadata_raw[:, j] = np.where(target_metadata_raw[:, j] >= 9999.0, np.nan, target_metadata_raw[:, j])

            # Apply relational QC
            _apply_relational_qc()

            # -------------------- Continue with original processing pattern --------------------
            # The rest follows the original extract_features logic but handles multiple targets

            # Row keeping for INPUTS (same as original)
            observed_in = ~np.isnan(input_features_raw)
            keep_inputs = (observed_in & input_valid_ch).any(axis=1)

            if not keep_inputs.any():
                del data_summary[bin_name][obs_type][inst_name]
                continue

            # Process targets and check if we have any valid targets
            valid_targets_exist = False
            for step in range(num_latent_steps):
                target_metadata_raw = target_metadata_raw_list[step]
                if target_metadata_raw.size > 0:
                    valid_target_meta = ~np.isnan(target_metadata_raw).any(axis=1)
                    if valid_target_meta.any():
                        valid_targets_exist = True
                        break
                elif target_indices_list[step].size > 0:  # Empty metadata but non-empty targets
                    valid_targets_exist = True
                    break

            if not valid_targets_exist:
                del data_summary[bin_name][obs_type][inst_name]
                continue

            # -------------------- Row filtering and final cleaning --------------------

            # Filter inputs (same as original)
            input_idx_clean = input_idx[keep_inputs]
            input_features_raw_clean = input_features_raw[keep_inputs]
            input_metadata_raw_clean = input_metadata_raw[keep_inputs] if input_metadata_raw.size else input_metadata_raw
            input_lat_raw_clean = input_lat_raw[keep_inputs]
            input_lon_raw_clean = input_lon_raw[keep_inputs]
            input_times_clean = input_times_raw[keep_inputs]
            input_valid_ch_clean = input_valid_ch[keep_inputs]

            # Filter ALL targets based on metadata validity
            target_data_cleaned = []
            for step in range(num_latent_steps):
                target_idx = target_indices_list[step]
                target_features_raw = target_features_raw_list[step]
                target_metadata_raw = target_metadata_raw_list[step]
                target_lat_raw = target_lat_raw_list[step]
                target_lon_raw = target_lon_raw_list[step]
                target_times_raw = target_times_raw_list[step]
                target_valid_ch = target_valid_ch_list[step]

                if target_idx.size == 0:
                    target_data_cleaned.append({
                        'indices': np.array([], dtype=int),
                        'features': np.empty((0, n_ch), dtype=np.float32),
                        'metadata': np.empty((0, len(meta_keys)), dtype=np.float32),
                        'lat': np.array([], dtype=np.float32),
                        'lon': np.array([], dtype=np.float32),
                        'times': np.array([], dtype=np.float32),
                        'valid_ch': np.empty((0, n_ch), dtype=bool),
                    })
                    continue

                # TARGETS: require metadata only; allow per-channel NaNs
                valid_target_meta = ~np.isnan(target_metadata_raw).any(axis=1) if target_metadata_raw.size else np.ones(target_idx.size, bool)

                target_data_cleaned.append({
                    'indices': target_idx[valid_target_meta],
                    'features': target_features_raw[valid_target_meta],
                    'metadata': target_metadata_raw[valid_target_meta] if target_metadata_raw.size else target_metadata_raw,
                    'lat': target_lat_raw[valid_target_meta],
                    'lon': target_lon_raw[valid_target_meta],
                    'times': target_times_raw[valid_target_meta],
                    'valid_ch': target_valid_ch[valid_target_meta],
                })

            # Apply per-channel invalidation: set bad channels to NaN
            input_features_raw_clean[~input_valid_ch_clean] = np.nan
            for step in range(num_latent_steps):
                target_data = target_data_cleaned[step]
                if target_data['features'].shape[0] > 0:
                    target_data['features'][~target_data['valid_ch']] = np.nan

            # Check if we have any valid data left
            if input_features_raw_clean.shape[0] == 0 or all(td['features'].shape[0] == 0 for td in target_data_cleaned):
                del data_summary[bin_name][obs_type][inst_name]
                continue

            # -------------------- Feature engineering (following original pattern) --------------------

            # Input lat/lon/time encoding
            lat_rad_input = np.radians(input_lat_raw_clean)[:, None]
            lon_rad_input = np.radians(input_lon_raw_clean)[:, None]
            input_sin_lat, input_cos_lat = np.sin(lat_rad_input), np.cos(lat_rad_input)
            input_sin_lon, input_cos_lon = np.sin(lon_rad_input), np.cos(lon_rad_input)

            input_timestamps = pd.to_datetime(input_times_clean, unit="s")
            input_dayofyear = np.array([(ts.timetuple().tm_yday - 1 + (ts.hour * 3600 + ts.minute * 60 +
                                       ts.second) / 86400) / 365.24219 for ts in input_timestamps])[:, None]
            input_time_fraction = np.array([(ts.hour * 3600 + ts.minute * 60 + ts.second) / 86400 for ts in input_timestamps])
            input_sin_time = np.sin(2 * np.pi * input_time_fraction)[:, None]
            input_cos_time = np.cos(2 * np.pi * input_time_fraction)[:, None]

            # -------------------- Normalization (using ALL target data for stats) --------------------
            means, stds = _stats_from_cfg(feature_stats, inst_name, feat_keys)

            if means is None or stds is None:
                # Fallback: compute per-bin stats using input + ALL targets combined
                all_features = [input_features_raw_clean]
                for target_data in target_data_cleaned:
                    if target_data['features'].shape[0] > 0:
                        all_features.append(target_data['features'])

                if len(all_features) > 1:
                    combined_features = np.vstack(all_features)
                else:
                    combined_features = all_features[0]

                means = np.nanmean(combined_features, axis=0).astype(np.float32)
                stds = np.nanstd(combined_features, axis=0).astype(np.float32)
                stds[(stds == 0) | ~np.isfinite(stds)] = 1.0
                means[~np.isfinite(means)] = 0.0

            # -------------------- Process based on observation type --------------------
            if obs_type == "satellite":
                # Input normalization
                input_features_norm = (input_features_raw_clean - means) / stds

                # Input metadata: angles → cos; impute NaN with column mean (cos-space)
                if input_metadata_raw_clean.size:
                    input_metadata_rad = np.deg2rad(input_metadata_raw_clean)
                    input_metadata_cos = np.cos(input_metadata_rad)
                    col_means = np.nanmean(input_metadata_cos, axis=0)
                    col_means = np.where(np.isfinite(col_means), col_means, 0.0)
                    input_metadata = np.where(np.isnan(input_metadata_cos), col_means, input_metadata_cos).astype(np.float32)
                else:
                    input_metadata = np.empty((input_features_norm.shape[0], 0), dtype=np.float32)

                # Assemble input features: geo/time + metadata + standardized features (NaN→0)
                input_features_final = np.column_stack([
                    input_sin_lat, input_cos_lat, input_sin_lon, input_cos_lon,
                    input_sin_time, input_cos_time, input_dayofyear,
                    input_metadata,
                    np.nan_to_num(input_features_norm, nan=0.0)
                ]).astype(np.float32)

                # Process ALL target windows
                target_features_final_list = []
                target_metadata_list = []
                scan_angle_list = []
                target_channel_mask_list = []
                target_lat_deg_list = []
                target_lon_deg_list = []

                for step in range(num_latent_steps):
                    target_data = target_data_cleaned[step]

                    if target_data['features'].shape[0] == 0:
                        target_features_final_list.append(torch.empty(0, n_ch, dtype=torch.float32))
                        target_metadata_list.append(torch.empty(0, len(meta_keys) + 2, dtype=torch.float32))
                        scan_angle_list.append(torch.empty(0, 1, dtype=torch.float32))
                        target_channel_mask_list.append(torch.empty(0, n_ch, dtype=torch.bool))
                        target_lat_deg_list.append(np.array([], dtype=np.float32))
                        target_lon_deg_list.append(np.array([], dtype=np.float32))
                        continue

                    # Target normalization
                    target_features_norm = (target_data['features'] - means) / stds

                    # Target metadata handling
                    lat_rad_target = np.radians(target_data['lat'])[:, None]
                    lon_rad_target = np.radians(target_data['lon'])[:, None]

                    if target_data['metadata'].size:
                        target_metadata_cos = np.cos(np.deg2rad(target_data['metadata']))
                    else:
                        target_metadata_cos = np.empty((target_features_norm.shape[0], 0), dtype=np.float32)

                    # Targets: build mask then NaN→0
                    target_channel_mask = ~np.isnan(target_features_norm)
                    target_features_final = np.nan_to_num(target_features_norm, nan=0.0).astype(np.float32)

                    scan_angle = target_metadata_cos[:, 0:1] if target_metadata_cos.shape[1] > 0 else np.zeros(
                        (target_features_final.shape[0], 1), dtype=np.float32)
                    target_metadata_final = np.column_stack([lat_rad_target, lon_rad_target, target_metadata_cos])

                    target_features_final_list.append(torch.tensor(target_features_final, dtype=torch.float32))
                    target_metadata_list.append(torch.tensor(target_metadata_final, dtype=torch.float32))
                    scan_angle_list.append(torch.tensor(scan_angle, dtype=torch.float32))
                    target_channel_mask_list.append(torch.tensor(target_channel_mask, dtype=torch.bool))
                    target_lat_deg_list.append(target_data['lat'])
                    target_lon_deg_list.append(target_data['lon'])

            else:
                # Conventional processing
                input_features_norm = (input_features_raw_clean - means) / stds
                input_channel_mask = ~np.isnan(input_features_norm)

                # Clip and use sentinel values (following original pattern)
                ZLIM, SENT = 6.0, -9.0
                x_in = np.clip(input_features_norm, -ZLIM, ZLIM)
                x_in = np.where(input_channel_mask, x_in, SENT).astype(np.float32)

                # Input metadata normalization
                if input_metadata_raw_clean.size:
                    meta = input_metadata_raw_clean.copy()
                    col_means = np.nanmean(meta, axis=0)
                    col_means = np.where(np.isfinite(col_means), col_means, 0.0)
                    meta = np.where(np.isnan(meta), col_means, meta)
                    input_metadata_norm = StandardScaler().fit_transform(meta)
                else:
                    input_metadata_norm = np.empty((x_in.shape[0], 0), dtype=np.float32)

                input_features_final = np.column_stack([
                    input_sin_lat, input_cos_lat, input_sin_lon, input_cos_lon,
                    input_sin_time, input_cos_time, input_dayofyear,
                    input_metadata_norm, x_in
                ]).astype(np.float32)

                # Process ALL target windows
                target_features_final_list = []
                target_metadata_list = []
                scan_angle_list = []
                target_channel_mask_list = []
                target_lat_deg_list = []
                target_lon_deg_list = []

                for step in range(num_latent_steps):
                    target_data = target_data_cleaned[step]

                    if target_data['features'].shape[0] == 0:
                        target_features_final_list.append(torch.empty(0, n_ch, dtype=torch.float32))
                        target_metadata_list.append(torch.empty(0, len(meta_keys) + 2, dtype=torch.float32))
                        scan_angle_list.append(torch.empty(0, 1, dtype=torch.float32))
                        target_channel_mask_list.append(torch.empty(0, n_ch, dtype=torch.bool))
                        target_lat_deg_list.append(np.array([], dtype=np.float32))
                        target_lon_deg_list.append(np.array([], dtype=np.float32))
                        continue

                    # Target normalization with clipping (conventional style)
                    target_features_norm = (target_data['features'] - means) / stds
                    target_channel_mask = ~np.isnan(target_features_norm)
                    target_features_final = np.clip(target_features_norm, -ZLIM, ZLIM)
                    target_features_final = np.where(target_channel_mask, target_features_final, SENT).astype(np.float32)

                    # Target metadata
                    lat_rad_target = np.radians(target_data['lat'])[:, None]
                    lon_rad_target = np.radians(target_data['lon'])[:, None]

                    if target_data['metadata'].size:
                        target_metadata_norm = StandardScaler().fit_transform(target_data['metadata'])
                    else:
                        target_metadata_norm = np.empty((target_features_final.shape[0], 0), dtype=np.float32)

                    target_metadata_final = np.column_stack([lat_rad_target, lon_rad_target, target_metadata_norm])
                    scan_angle = np.zeros((target_features_final.shape[0], 1), dtype=np.float32)

                    target_features_final_list.append(torch.tensor(target_features_final, dtype=torch.float32))
                    target_metadata_list.append(torch.tensor(target_metadata_final, dtype=torch.float32))
                    scan_angle_list.append(torch.tensor(scan_angle, dtype=torch.float32))
                    target_channel_mask_list.append(torch.tensor(target_channel_mask, dtype=torch.bool))
                    target_lat_deg_list.append(target_data['lat'])
                    target_lon_deg_list.append(target_data['lon'])

            # -------------------- Store final results --------------------
            data_summary_bin["input_features_final"] = torch.tensor(input_features_final, dtype=torch.float32)
            data_summary_bin["input_metadata"] = torch.tensor(np.column_stack([lat_rad_input, lon_rad_input]), dtype=torch.float32)
            data_summary_bin["input_lat_deg"] = input_lat_raw_clean
            data_summary_bin["input_lon_deg"] = input_lon_raw_clean

            if is_latent_rollout:
                data_summary_bin.update({
                    "target_features_final_list": target_features_final_list,
                    "target_metadata_list": target_metadata_list,
                    "scan_angle_list": scan_angle_list,
                    "target_channel_mask_list": target_channel_mask_list,
                    "target_lat_deg_list": target_lat_deg_list,
                    "target_lon_deg_list": target_lon_deg_list
                })
            else:
                data_summary_bin.update({
                    "target_features_final": target_features_final_list[0],
                    "target_metadata": target_metadata_list[0],
                    "scan_angle": scan_angle_list[0],
                    "target_channel_mask": target_channel_mask_list[0],
                    "target_lat_deg": target_lat_deg_list[0],
                    "target_lon_deg": target_lon_deg_list[0]
                })

            NAME2ID = _name2id(observation_config)
            data_summary_bin["instrument_id"] = NAME2ID[inst_name]

            print(f"[{bin_name}] {inst_name}: input {orig_in} -> "
                  f"{input_features_final.shape[0]}, targets {orig_tg_sizes} -> "
                  f"{[t.shape[0] for t in target_features_final_list]}")

        if not data_summary[bin_name].get(obs_type):
            del data_summary[bin_name][obs_type]

    return data_summary<|MERGE_RESOLUTION|>--- conflicted
+++ resolved
@@ -435,7 +435,6 @@
                             if var == "windDirection":
                                 wd_ok_in = keep_in if wd_ok_in is None else (wd_ok_in & keep_in)
 
-<<<<<<< HEAD
                     # --- QM flags (reject-list) ---
                     if isinstance(cfg, dict) and flag_col and ("reject" in cfg) and (flag_col in z):
                         in_flags = z[flag_col][input_idx]
@@ -455,7 +454,7 @@
                                 wd_ok_tg = keep_tg if wd_ok_tg is None else (wd_ok_tg & keep_tg)
 
                 # propagate windSpeed/Direction QC to u/v channels
-=======
+                
                         # Apply to ALL target windows
                         for step, target_idx in enumerate(target_indices_list):
                             if target_idx.size == 0:
@@ -471,7 +470,6 @@
                                     wd_ok_tg_list[step] = keep_tg if wd_ok_tg_list[step] is None else (wd_ok_tg_list[step] & keep_tg)
 
                 # Wind component propagation
->>>>>>> 133c9340
                 if ("wind_u" in feat_pos) and ("wind_v" in feat_pos):
                     # Apply to inputs
                     if (ws_ok_in is not None) or (wd_ok_in is not None):
