--- conflicted
+++ resolved
@@ -65,7 +65,7 @@
 
         try:
             bin = self.data_summary[bin_name]
-            print(f"{bin_name}")
+            print(f"[{bin_name}] Input indices: {len(bin['input_time_index'])}, Target indices: {len(bin['target_time_index'])}")
             data_dict = self.create_graph_fn(bin)
             print(
                 f"[{bin_name}] Input features shape: {bin['input_features_final'].shape}, Target features shape: {bin['target_features_final'].shape}"
@@ -113,9 +113,11 @@
         self.observation_config = observation_config
         self.obs_types = list(observation_config.keys())
         self.target_types = ['temperature', 'salinity']  # Fixed target types
-        
+
         # Graph parameters
         self.batch_size = batch_size
+
+        # Mesh and graph parameters
         self.mesh_resolution = mesh_resolution
         self.cutoff_factor = cutoff_factor
         self.num_neighbors = num_neighbors
@@ -145,7 +147,7 @@
     def setup(self, stage=None):
         """
         Sets up the dataset by organizing time bins, extracting features, and flattening data.
-        
+
         The setup process:
         1. Opens Zarr stores for each observation type
         2. Organizes data into time bins
@@ -166,7 +168,7 @@
 
         if hasattr(self.trainer, "global_rank") and self.trainer.global_rank == 0:
             log_system_info()
-            _ = list(self.z["radar"].array_keys())
+            _ = list(self.z.array_keys())
 
         if dist.is_available() and dist.is_initialized() and dist.get_world_size() > 1:
             dist.barrier()
@@ -193,20 +195,20 @@
                 # Split bins into train/val/test sets
                 all_bin_names = sorted(list(self.data_summary.keys()))
 
-        if stage == "fit" or stage is None:
-            train_size = 1 if len(all_bin_names) == 1 else int(0.8 * len(all_bin_names))
-            self.train_bin_names = all_bin_names[:train_size]
-            self.val_bin_names = all_bin_names[train_size:]
-            print(f"Train bins: {len(self.train_bin_names)}, Val bins: {len(self.val_bin_names)}")
-            self._log_dataset_split()
-
-        if stage == "test":
-            self.test_bin_names = all_bin_names
-
-        if stage == "predict":
-            self.predict_bin_names = all_bin_names
-
-        self.data_processed = True
+            if stage == "fit" or stage is None:
+                train_size = 1 if len(all_bin_names) == 1 else int(0.8 * len(all_bin_names))
+                self.train_bin_names = all_bin_names[:train_size]
+                self.val_bin_names = all_bin_names[train_size:]
+                print(f"Train bins: {len(self.train_bin_names)}, Val bins: {len(self.val_bin_names)}")
+                self._log_dataset_split()
+
+            if stage == "test":
+                self.test_bin_names = all_bin_names
+
+            if stage == "predict":
+                self.predict_bin_names = all_bin_names
+
+            self.data_processed = True
 
     @rank_zero_only
     def _log_dataset_split(self):
@@ -214,23 +216,24 @@
 
     def _create_graph_structure(self, bin_data):
         """
-        Builds the PyG-compatible graph structure for a single time bin using flattened data.
-
-        The flattened data includes:
-        - Combined features from all observation types
-        - Instrument IDs encoded as one-hot vectors
-        - Consistent feature dimensions through zero-padding
-        - Shared mesh connectivity
+        Builds the PyG-compatible graph structure for a single time bin.
+
+        - Encoder edges connect observation points to nearby mesh nodes.
+        - Processor edges connect mesh nodes using pre-built connectivity.
+        - Decoder edges connect mesh nodes to target prediction locations.
+        - Global indexing is applied to combine observation and mesh nodes.
+        - Node features are padded to maintain consistent dimensionality.
 
         Returns:
-            dict: A dictionary containing graph components with flattened features
+            dict: A dictionary of all graph components including edges, node features,
+                targets, and min/max scalers for unnormalization.
         """
         # Get flattened features and metadata
         input_features = bin_data["input_features_final"]  # Already includes instrument IDs
         target_features = bin_data["target_features_final"]
         input_metadata = bin_data["input_metadata"]
         target_metadata = bin_data["target_metadata"]
-        
+
         # Extract lat/lon from metadata (first two columns)
         obs_latlon_rad = input_metadata[:, :2]  # latitude (rad), longitude (rad)
         target_latlon_rad = target_metadata[:, :2]  # latitude (rad), longitude (rad)
@@ -252,8 +255,8 @@
         # Create edges from flattened observation points to mesh nodes
         cutoff_encoder = ObsMeshCutoffConnector(cutoff_factor=self.cutoff_factor)
         edge_index_encoder, edge_attr_encoder = cutoff_encoder.add_edges(
-            obs_latlon_rad, 
-            self.mesh_latlon_rad, 
+            obs_latlon_rad,
+            self.mesh_latlon_rad,
             return_edge_attr=True
         )
 
@@ -265,13 +268,14 @@
         multi_scale_processor = MeshSelfConnectivity("hidden", "hidden")
         print_processor_edges = not self._printed_processor_edges
         hetero_data, mesh_graph = multi_scale_processor.update_graph(
-            self.hetero_data, 
-            self.mesh_graph, 
+            self.hetero_data,
+            self.mesh_graph,
             print_once=print_processor_edges
         )
         self._printed_processor_edges = True
 
         mesh_graph = mesh_graph.to_undirected()
+        # Get edge index for processor edges
         edge_index_processor = hetero_data["hidden", "to", "hidden"].edge_index
 
         # === DECODER EDGES ===
@@ -284,13 +288,8 @@
         num_mesh_nodes = hetero_data["hidden"].x.shape[0]
         mesh_offset = num_obs_nodes
 
-<<<<<<< HEAD
         # Move mesh features to CPU and pad to match input dimension
         mesh_feats = hetero_data["hidden"].x.cpu()
-=======
-        # Move to CPU to avoid accumulating static mesh data on GPU across bins
-        mesh_feats = hetero_data["hidden"].x.to(input_features.device)
->>>>>>> ecd32ea7
         input_dim = input_features.shape[1]
         pad_feats = torch.zeros((num_mesh_nodes, input_dim - mesh_feats.shape[1]))
         mesh_feats_padded = torch.cat([mesh_feats, pad_feats], dim=1)
