import argparse
import os
import subprocess
import tempfile

import yaml


#def run_command(cmd: str):
#    print(cmd)
#    result = subprocess.run(cmd, shell=True)
#    if result.returncode != 0:
#        raise RuntimeError(f"Command failed: {cmd}")

def run_command(cmd: str):
    print(f">>> {cmd}")
    # capture everything and decode to str
    result = subprocess.run(
        cmd,
        shell=True,
        stdout=subprocess.PIPE,
        stderr=subprocess.PIPE,
        text=True,            # so stdout/stderr are str, not bytes
        env=os.environ        # inherit your AWS credentials, PATH, etc.
    )
    print("---- STDOUT ----")
    print(result.stdout.strip())
    print("---- STDERR ----")
    print(result.stderr.strip())
    if result.returncode != 0:
        raise RuntimeError(f"Command failed ({result.returncode}): {cmd}")

<<<<<<< HEAD
=======

import time

def wait_for_cluster_creation(cluster_name):
    """
    Waits for AWS ParallelCluster status to become CREATE_COMPLETE.
    """
    while True:
        # Describe the cluster to get its status
        result = subprocess.run(["pcluster", "describe-cluster", "--cluster-name", cluster_name], capture_output=True, text=True, check=True)
        output = result.stdout

        # Parse the output to find the cluster status
        status_line = next((line for line in output.splitlines() if "clusterStatus" in line), None)
        if status_line:
            status = status_line.split(":")[1].strip().replace('"', '').replace(',', '')
>>>>>>> 5a486fa7

            # Check if the status is CREATE_COMPLETE
            if status == "CREATE_COMPLETE":
                print(f"Cluster '{cluster_name}' creation complete.")
                break
            elif status == "CREATE_FAILED":
                print(f"Cluster '{cluster_name}' creation failed.")
                # Handle failed creation, e.g., print error message, exit script
                print(output)
                break
            else:
                print(f"Cluster '{cluster_name}' status is {status}. Waiting...")

<<<<<<< HEAD
=======
        # Wait before checking again
        time.sleep(30) # Poll every 30 seconds


>>>>>>> 5a486fa7
def prepare_config(instance_type: str, data_source: str, output_path: str) -> str:

    template_path = './cluster-config.yaml'
    with open(template_path) as f:
        config = yaml.safe_load(f)

    for queue in config['Scheduling']['SlurmQueues']:
        for cr in queue['ComputeResources']:
            cr['InstanceType'] = instance_type
    for storage in config.get('SharedStorage', []):
        if storage.get('StorageType') == 'FsxLustre':
            settings = storage.get('FsxLustreSettings', {})
            if 'ImportPath' in settings:
                settings['ImportPath'] = f"s3://noaa-ocelot/{data_source}"
            if 'ExportPath' in settings:
                settings['ExportPath'] = f"s3://noaa-ocelot/{output_path}"

    with tempfile.NamedTemporaryFile(
            mode='w',            # text mode
            encoding='utf-8',    # explicit for clarity
            delete=False,
            suffix='.yaml') as tmp:
<<<<<<< HEAD
        yaml.safe_dump(config, tmp, sort_keys=False)   # <‑‑ stream is now text
=======
        yaml.safe_dump(config, tmp, sort_keys=False)   # <\xE2\xE2 stream is now text
>>>>>>> 5a486fa7
        return tmp.name        # tmp is already closed by the context manager


def main():
    parser = argparse.ArgumentParser(description='Run ocelot training on AWS ParallelCluster')
    parser.add_argument('--cluster-name', default='ocelot-training', help='Name of the cluster')
    parser.add_argument('--instance-type', default='g5.2xlarge', help='EC2 instance type for compute nodes')
    parser.add_argument('--training-script', default='gnn_model/train_gnn.py', help='Path to training script')
    parser.add_argument('--data-source', required=True, help='The data source path to use in the s3 bucket')
    parser.add_argument('--output', required=True, help='Output path in the s3 bucket.')
    parser.add_argument('--keep-cluster', action='store_true', help='Do not delete the cluster after completion')
    args = parser.parse_args()

    cfg_path = prepare_config(args.instance_type, args.data_source, args.output)

    region = "us-east-1"

    create_cmd = (
        f"pcluster create-cluster --cluster-name {args.cluster_name} "
        f"--region {region} --cluster-configuration {cfg_path} "
        "--rollback-on-failure false"
    )
    run_command(create_cmd)

<<<<<<< HEAD
    wait_cmd = (
        f"pcluster wait cluster-available --cluster-name {args.cluster_name} "
        f"--region {region}"
    )
    run_command(wait_cmd)
=======
    wait_for_cluster_creation(args.cluster_name)
>>>>>>> 5a486fa7

    repo_root = os.path.abspath(os.path.join(os.path.dirname(__file__), '..'))
    scp_cmd = (
        f"pcluster scp --cluster-name {args.cluster_name} --region {region} "
        f"--recursive {repo_root} headnode:/home/ubuntu/ocelot"
    )
    run_command(scp_cmd)

    remote_cmd = (
        "cd ocelot && "
        "pip install -r gnn_model/requirements.txt && "
        f"python {args.training_script}"
    )
    ssh_cmd = (
        f"pcluster ssh --cluster-name {args.cluster_name} --region {region} "
        f"--command \"{remote_cmd}\""
    )
    run_command(ssh_cmd)

    if not args.keep_cluster:
        run_command(f"pcluster delete-cluster --cluster-name {args.cluster_name} --region {args.region} --yes")

    os.unlink(cfg_path)


if __name__ == '__main__':
    main()<|MERGE_RESOLUTION|>--- conflicted
+++ resolved
@@ -3,6 +3,7 @@
 import subprocess
 import tempfile
 
+import time
 import yaml
 
 
@@ -30,10 +31,6 @@
     if result.returncode != 0:
         raise RuntimeError(f"Command failed ({result.returncode}): {cmd}")
 
-<<<<<<< HEAD
-=======
-
-import time
 
 def wait_for_cluster_creation(cluster_name):
     """
@@ -48,7 +45,6 @@
         status_line = next((line for line in output.splitlines() if "clusterStatus" in line), None)
         if status_line:
             status = status_line.split(":")[1].strip().replace('"', '').replace(',', '')
->>>>>>> 5a486fa7
 
             # Check if the status is CREATE_COMPLETE
             if status == "CREATE_COMPLETE":
@@ -62,13 +58,10 @@
             else:
                 print(f"Cluster '{cluster_name}' status is {status}. Waiting...")
 
-<<<<<<< HEAD
-=======
         # Wait before checking again
         time.sleep(30) # Poll every 30 seconds
 
 
->>>>>>> 5a486fa7
 def prepare_config(instance_type: str, data_source: str, output_path: str) -> str:
 
     template_path = './cluster-config.yaml'
@@ -91,11 +84,8 @@
             encoding='utf-8',    # explicit for clarity
             delete=False,
             suffix='.yaml') as tmp:
-<<<<<<< HEAD
-        yaml.safe_dump(config, tmp, sort_keys=False)   # <‑‑ stream is now text
-=======
-        yaml.safe_dump(config, tmp, sort_keys=False)   # <\xE2\xE2 stream is now text
->>>>>>> 5a486fa7
+        
+        yaml.safe_dump(config, tmp, sort_keys=False)   # stream is now text
         return tmp.name        # tmp is already closed by the context manager
 
 
@@ -120,15 +110,7 @@
     )
     run_command(create_cmd)
 
-<<<<<<< HEAD
-    wait_cmd = (
-        f"pcluster wait cluster-available --cluster-name {args.cluster_name} "
-        f"--region {region}"
-    )
-    run_command(wait_cmd)
-=======
     wait_for_cluster_creation(args.cluster_name)
->>>>>>> 5a486fa7
 
     repo_root = os.path.abspath(os.path.join(os.path.dirname(__file__), '..'))
     scp_cmd = (
